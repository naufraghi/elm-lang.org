--- conflicted
+++ resolved
@@ -1,10 +1,5 @@
-<<<<<<< HEAD
-import Website.Skeleton
-import Website.ColorScheme
-=======
 import Website.Skeleton (skeleton)
 import Window
->>>>>>> fc99c94d
 
 intro = [markdown|
 
@@ -406,20 +401,8 @@
 
 Elm currently does not support:
 
-<<<<<<< HEAD
-- type annotations (coming in version 0.8)
-- setting the precedence or associativity of infix operators (also will be added)
-- arbitrary ordering of definitions for non-function values:
-  ```
-  x = y  -- bad!
-  y = 4
-  ```
-  Order does not matter for functions though, so you can still write mutually dependent functions and ADTs.
-- operator sections such as `(1+)`
-=======
 - setting the precedence or associativity of infix operators (also will be added)
 - operator sections such as `(+1)`
->>>>>>> fc99c94d
 - guarded definitions or guarded cases. Use the multi-way if for this.
 - arbitrary ordering for non-function definitions (i.e. `x = y` must come after `y = 3` for now)
 - `where` clauses
