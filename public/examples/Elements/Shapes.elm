--- conflicted
+++ resolved
@@ -3,12 +3,5 @@
 
 shape n =
   let angle = degrees (30 * toFloat n)
-<<<<<<< HEAD
-  in  circle 10 |> filled (hsv angle 0.9 1)
-                |> move (45 * cos angle, 45 * sin angle)
-
-main = collage 150 150 <| map shape [0..11]
-=======
   in  circle 10 |> filled (hsv angle 0.7 1)
                 |> move (45 * cos angle, 45 * sin angle)
->>>>>>> cfb79875
