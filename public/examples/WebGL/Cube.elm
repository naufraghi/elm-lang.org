
import Math.Vector3 (..)
import Math.Matrix4 (..)
import Graphics.WebGL (..)

-- Create a cube in which each vertex has a position and color

<<<<<<< HEAD
type Vertex =
=======
type alias Vertex =
>>>>>>> 55efaeb5
    { color:Vec3
    , position:Vec3
    }

face : Color -> Vec3 -> Vec3 -> Vec3 -> Vec3 -> [Triangle Vertex]
face rawColor a b c d =
  let color =
          let c = toRgb rawColor in
          vec3
              (toFloat c.red / 255)
              (toFloat c.green / 255)
              (toFloat c.blue / 255)

      vertex position =
          Vertex color position
  in
      [ (vertex a, vertex b, vertex c)
      , (vertex c, vertex d, vertex a)
      ]

cube : [Triangle Vertex]
cube =
  let rft = vec3  1  1  1   -- right, front, top
      lft = vec3 -1  1  1   -- left,  front, top
      lbt = vec3 -1 -1  1
      rbt = vec3  1 -1  1
      rbb = vec3  1 -1 -1
      rfb = vec3  1  1 -1
      lfb = vec3 -1  1 -1
      lbb = vec3 -1 -1 -1
  in
      concat
          [ face green  rft rfb rbb rbt   -- right
          , face blue   rft rfb lfb lft   -- front
          , face yellow rft lft lbt rbt   -- top
          , face red    rfb lfb lbb rbb   -- bottom
          , face purple lft lfb lbb lbt   -- left
          , face orange rbt rbb lbb lbt   -- back
          ]

-- Create the scene

main : Signal Element
main =
    webgl (400,400) <~ lift scene angle

angle : Signal Float
angle =
    foldp (\dt theta -> theta + dt / 5000) 0 (fps 25)

scene : Float -> [Entity]
scene angle =
    [ entity vertexShader fragmentShader cube (uniforms angle) ]

uniforms : Float -> { rotation:Mat4, perspective:Mat4, camera:Mat4, shade:Float }
uniforms t =
    { rotation = mul (makeRotate (3*t) (vec3 0 1 0)) (makeRotate (2*t) (vec3 1 0 0))
    , perspective = makePerspective 45 1 0.01 100
    , camera = makeLookAt (vec3 0 0 5) (vec3 0 0 0) (vec3 0 1 0)
    , shade = 0.8
    }

-- Shaders

vertexShader : Shader { attr | position:Vec3, color:Vec3 }
                      { unif | rotation:Mat4, perspective:Mat4, camera:Mat4 }
                      { vcolor:Vec3 }
vertexShader = [glsl|

attribute vec3 position;
attribute vec3 color;
uniform mat4 perspective;
uniform mat4 camera;
uniform mat4 rotation;
varying vec3 vcolor;
void main () {
    gl_Position = perspective * camera * rotation * vec4(position, 1.0);
    vcolor = color;
}

|]

fragmentShader : Shader {} { u | shade:Float } { vcolor:Vec3 }
fragmentShader = [glsl|

precision mediump float;
uniform float shade;
varying vec3 vcolor;
void main () {
    gl_FragColor = shade * vec4(vcolor, 1.0);
}

|]<|MERGE_RESOLUTION|>--- conflicted
+++ resolved
@@ -5,11 +5,7 @@
 
 -- Create a cube in which each vertex has a position and color
 
-<<<<<<< HEAD
-type Vertex =
-=======
 type alias Vertex =
->>>>>>> 55efaeb5
     { color:Vec3
     , position:Vec3
     }
