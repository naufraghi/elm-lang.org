
import Html exposing (..)
import Html.Attributes exposing (..)
import Markdown
import String

import Center
import Skeleton



main =
  Skeleton.skeleton "home"
    [ splash
    , htmlSection
    , bulletSection
    , exampleSection
    , userSection
    , br [] []
    ]


(=>) = (,)



-- SPLASH


splash =
  div [ id "splash" ]
    [ div [ size 100 16 ] [ text "elm" ]
    , div [ size 26 8 ] [ text "the best of functional programming in your browser" ]
    , div [ size 16 4 ] [ text "writing great code should be easy ... now it is" ]
    , div [ size 26 30 ]
        [ a [ href "/try" ] [ text "try" ]
        , span [ style [ "font-size" => "16px" ] ] [ text " \x00A0 or \x00A0 " ]
        , a [ href "/install" ] [ text "install" ]
        ]
    ]


size height padding =
  style
    [ "font-size" => (toString height ++ "px")
    , "padding" => (toString padding ++ "px 0")
    ]



-- CODE SNIPPET


htmlSection =
  section []
    [ h2 [ style ["text-align" => "center", "font-size" => "3em", "padding-top" => "80px"] ] [ text "Hello HTML" ]
    , p [ style [ "text-align" => "center" ] ]
        [ a [href "/examples/hello-world", style ["display" => "inline-block"]]
          [ code
            [ class "lang-elm hljs"
            , style [ "display" => "inline-block", "border-radius" => "16px", "padding" => "24px 48px" ]
            ]
            [ span [class "hljs-title"] [text "main"]
            , text " = span [class "
            , span [class "hljs-string"] [text "\"welcome-message\""]
            , text "] [text "
            , span [class "hljs-string"] [text "\"Hello, World!\""]
            , text "]"
            ]
          ]
        ]
    , div [ style [ "display" => "block", "margin" => "2em auto 0", "max-width" => "600px" ] ]
        [ p [ style [ "text-align" => "center" ] ]
            [ text "Writing HTML apps is super easy with "
            , a [href "https://github.com/evancz/start-app/blob/master/README.md"] [text "start-app"]
            , text ". Not only does it render "
            , a [href "/blog/blazing-fast-html"] [text "extremely fast"]
            , text ", it also quietly guides you towards "
            , a [href "https://github.com/evancz/elm-architecture-tutorial/"] [text "well-architected code"]
            , text "."
            ]
        ]
    ]



-- FEATURES


bulletSection : Html msg
bulletSection =
  section []
    [ h1
        [style ["text-align" => "center", "font-size" => "3em", "padding-top" => "80px"]]
        [text "Features"]
    , fluidList 300 3 bullets
    ]


bullets : List (List (Html msg))
bullets =
  [ [ h2 [] [ text "No runtime exceptions"]
    , p [] [text "Yes, you read that right, no runtime exceptions. Elm’s compiler is amazing at finding errors before they can impact your users. The only way to get Elm code to throw a runtime exception is by explicitly invoking "
      , a [href "http://package.elm-lang.org/packages/elm-lang/core/latest/Debug#crash"] [code [] [text "crash"]]
      , text "."
      ]
    ]
  , [ h2 [] [text "Friendly Error Messages"]
    , p []
        [ text "The Elm compiler is able to find tricky issues in your code very quickly. When it finds an issue, "
        , a [href "/blog/compilers-as-assistants"] [text "it provides friendly and helpful messages"]
        , text ". This makes it easy to find and fix problems before your users see them."
        ]
    ]
  , [ h2 [] [text "Blazing fast rendering"]
    , p []
        [ text "The "
        , a [href "/blog/blazing-fast-html"] [text "elm-html"]
        , text " library outperforms even React.js in "
        , a [href "http://evancz.github.io/todomvc-perf-comparison/"] [text "TodoMVC benchmarks"]
        , text ", and it is super simple to optimize your code by sprinkling in some "
        , a [href "http://package.elm-lang.org/packages/evancz/elm-html/latest/Html-Lazy"] [code [] [text "lazy"]]
        , text " rendering."
        ]
    ]
  , [ h2 [] [text "Libraries with guarantees"]
    , p []
        [ text "Semantic versioning is automatically enforced for all "
        , a [href "http://package.elm-lang.org/"] [text "community libraries"]
        , text ". Elm's package manager "
        , a [href "https://twitter.com/czaplic/status/601826927838650369"] [text "detects any API changes"]
        , text ", so breaking API changes never sneak into patches. You can upgrade with confidence."
        ]
    ]
  , [ h2 [] [text "Clean syntax"]
    , p [] [text "No semicolons. No mandatory parentheses for function calls. Everything is an expression. For even more concise code there’s also destructuring assignment, pattern matching, automatic currying, and more."]
    ]
  , [ h2 [] [text "Smooth JavaScript interop"]
    , p []
        [ text "No need to reinvent the wheel when there’s a JavaScript library that already does what you need. Thanks to Elm’s simple "
<<<<<<< HEAD
        , a [href "/guide/interop#ports"] [text "ports"]
=======
        , a [href "http://guide.elm-lang.org/interop/javascript.html"] [text "ports"]
>>>>>>> 346dccb2
        , text " system, your Elm code can communicate with JavaScript without sacrificing guarantees."
        ]
    ]
  ]



-- EXAMPLES


exampleSection : Html msg
exampleSection =
  section []
    [ h1
        [style ["text-align" => "center", "font-size" => "3em", "padding-top" => "80px"]]
        [text "Examples"]
    , fluidList 400 3 examples
    , p [ style [ "text-align" => "center", "font-size" => "20px" ] ]
        [ text "More large projects at "
        , a [href "http://builtwithelm.co/"] [text "builtwithelm.co"]
        , text " and more small examples in "
        , a [href "/examples"] [text "the examples tab"]
        , text "."
        ]
    ]


examples : List (List (Html msg))
examples =
  [ example
      "todomvc"
      "https://evancz.github.io/elm-todomvc"
      "https://github.com/evancz/elm-todomvc"
  , example
      "hedley"
      "https://gizra.github.io/elm-hedley"
      "https://github.com/Gizra/elm-hedley"
  , example
      "mantl-ui"
      "https://mantl.io/"
      "https://github.com/CiscoCloud/mantl-ui-frontend"
  , example
      "package"
      "http://package.elm-lang.org"
      "https://github.com/elm-lang/package.elm-lang.org"
  , example
      "flatris"
      "http://unsoundscapes.com/elm-flatris.html"
      "https://github.com/w0rm/elm-flatris"
  , example
      "sketch-n-sketch"
      "http://ravichugh.github.io/sketch-n-sketch/releases/latest/"
      "https://github.com/ravichugh/sketch-n-sketch"
  ]


example : String -> String -> String -> List (Html msg)
example imgSrc demo code =
  [ a [ href demo, style ["display" => "block"] ]
      [ img [src ("/assets/examples/" ++ imgSrc ++ ".png")] []
      ]
  , p [style ["display" => "block", "text-align" => "center", "margin" => "0", "height" => "60px"]]
      [ a [href code] [text "source"]
      ]
  ]



-- FLUID LIST


fluidList : Int -> Int -> List (List (Html msg)) -> Html msg
fluidList itemWidth maxColumns itemList =
  let
    toPx : Int -> String
    toPx num =
      toString num ++ "px"

    bulletStyle =
        [ "display" => "inline-block"
        , "width" => toPx itemWidth
        , "vertical-align" => "top"
        , "text-align" => "left"
        , "margin" => ("0 " ++ toPx gutter)
        ]

    gutter = 30
  in
    section
      [style ["max-width" => toPx (itemWidth*maxColumns + 2*gutter*maxColumns), "margin" => "auto", "text-align" => "center"]]
      (List.map (section [style bulletStyle]) itemList)



-- USERS


userSection : Html msg
userSection =
  section []
    [ h1
        [style ["text-align" => "center", "font-size" => "2em", "padding-top" => "80px"]]
        [text "Featured Commercial Users"]
    , fluidList 200 3
        [ company
            "NoRedInk"
            "http://tech.noredink.com/post/129641182738/building-a-live-validated-signup-form-in-elm"
            "png"
        , company
            "CircuitHub"
            "https://circuithub.com/"
            "png"
        , company
            "Beautiful Destinations"
            "http://www.beautifuldestinations.com/"
            "svg"
        , company
            "Prezi"
            "https://prezi.com/"
            "png"
        , company
            "Gizra"
            "http://www.gizra.com/content/thinking-choosing-elm/"
            "png"
        , company
            "TruQu"
            "https://truqu.com/"
            "png"
        , company
            "Futurice"
            "http://futurice.com/blog/elm-in-the-real-world"
            "svg"
        ]
    , p [ style [ "text-align" => "center", "color" => "#bbbbbb" ] ]
        [ text "Want to get featured? Let us know how your company uses Elm on "
        , a [class "grey-link", href "https://groups.google.com/forum/#!forum/elm-discuss"] [text "elm-discuss"]
        , text " or "
        , a [class "grey-link", href "https://twitter.com/elmlang"] [text "twitter"]
        , text "!"
        ]
    ]


company name website extension =
  let
    lowerName =
      String.toLower name

    imgSrc =
      "/assets/logos/"
      ++ String.map (\c -> if c == ' ' then '-' else c) lowerName
      ++ "." ++ extension
  in
    [ a [ href website ]
        [ div
            [ style
                [ "width" => "100%"
                , "height" => "100px"
                , "background-image" => ("url('" ++ imgSrc ++ "')")
                , "background-repeat" => "no-repeat"
                , "background-position" => "center"
                ]
            ]
            []
        ]
    ]


<|MERGE_RESOLUTION|>--- conflicted
+++ resolved
@@ -138,11 +138,7 @@
   , [ h2 [] [text "Smooth JavaScript interop"]
     , p []
         [ text "No need to reinvent the wheel when there’s a JavaScript library that already does what you need. Thanks to Elm’s simple "
-<<<<<<< HEAD
-        , a [href "/guide/interop#ports"] [text "ports"]
-=======
-        , a [href "http://guide.elm-lang.org/interop/javascript.html"] [text "ports"]
->>>>>>> 346dccb2
+        , a [href "http://guide.elm-lang.org/interop/javascript.html#ports"] [text "ports"]
         , text " system, your Elm code can communicate with JavaScript without sacrificing guarantees."
         ]
     ]
